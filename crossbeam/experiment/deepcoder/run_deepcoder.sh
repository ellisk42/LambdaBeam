#!/bin/bash

# Copyright 2021 Google LLC
#
# Licensed under the Apache License, Version 2.0 (the "License");
# you may not use this file except in compliance with the License.
# You may obtain a copy of the License at
#
#     https://www.apache.org/licenses/LICENSE-2.0
#
# Unless required by applicable law or agreed to in writing, software
# distributed under the License is distributed on an "AS IS" BASIS,
# WITHOUT WARRANTIES OR CONDITIONS OF ANY KIND, either express or implied.
# See the License for the specific language governing permissions and
# limitations under the License.


save_dir=$HOME/xlambda-results/deepcoder/${config_name?}

if [ ! -e $save_dir ];
then
    mkdir -p $save_dir
fi

<<<<<<< HEAD
export CUDA_VISIBLE_DEVICES=${devices:=0}
=======
export CUDA_VISIBLE_DEVICES=0,1,2,3,4,5,6,7
>>>>>>> fdbbb5ba

python3 -m crossbeam.experiment.run_crossbeam \
    --config="configs/${config_name?}.py" \
    --config.save_dir=${save_dir} \
    --config.data_root="${HOME}/xlambda-data/deepcoder" \
    $@<|MERGE_RESOLUTION|>--- conflicted
+++ resolved
@@ -22,11 +22,8 @@
     mkdir -p $save_dir
 fi
 
-<<<<<<< HEAD
 export CUDA_VISIBLE_DEVICES=${devices:=0}
-=======
-export CUDA_VISIBLE_DEVICES=0,1,2,3,4,5,6,7
->>>>>>> fdbbb5ba
+
 
 python3 -m crossbeam.experiment.run_crossbeam \
     --config="configs/${config_name?}.py" \
