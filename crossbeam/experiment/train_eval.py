--- conflicted
+++ resolved
@@ -251,14 +251,9 @@
       if args.num_proc > 1:
         succ = _gather_eval_info(rank, device, succ, len(eval_tasks))
       if succ > best_succ and rank == 0 and args.save_dir:
-<<<<<<< HEAD
-=======
         logging.info('saving best model dump so far with %.2f%% valid succ' % (succ * 100))
         best_succ = succ
->>>>>>> a1c55080
         save_file = os.path.join(args.save_dir, 'model-best-valid.ckpt')
-        print('saving best model dump so far with %.2f%% valid succ to %s' % (succ * 100, save_file))
-        best_succ = succ
         torch.save(model.state_dict(), save_file)
         # Is it too slow to write eval results to a file? It might be a huge file
         # if args.json_results_file:
