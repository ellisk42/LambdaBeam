--- conflicted
+++ resolved
@@ -21,12 +21,9 @@
 from absl import logging
 import torch
 import random
-<<<<<<< HEAD
 
 from crossbeam.data.deepcoder import deepcoder_tasks
-=======
 from ml_collections import config_flags
->>>>>>> a1c55080
 from crossbeam.datasets import data_gen
 from crossbeam.common import configs_all
 from crossbeam.dsl import domains
@@ -74,14 +71,25 @@
     raise ValueError('unknown model type %s' % model_type)
 
 
-<<<<<<< HEAD
-def get_eval_tasks():
+def get_eval_tasks(config):
   if FLAGS.do_test:
-
     if FLAGS.domain == 'deepcoder':
       return deepcoder_tasks.HANDWRITTEN_TASKS
+    eval_prefix = 'test-tasks'
+  else:
+    eval_prefix = 'valid-tasks'
+  eval_files = os.listdir(config.data_folder)
+  eval_files = [fname for fname in eval_files if fname.startswith(eval_prefix)]
+  eval_tasks = []
+  for fname in sorted(eval_files):
+    with open(os.path.join(config.data_folder, fname), 'rb') as f:
+      eval_tasks += cp.load(f)
+    # Shuffle the evaluation tasks so that when we take the first `num_valid`
+    # tasks, they come from different data-generation searches.
+    random.shuffle(eval_tasks)
+  return eval_tasks
 
-=======
+
 def main(argv):
   del argv
   if FLAGS.config is None:
@@ -102,60 +110,13 @@
     print('loading model from', model_dump)
     model.load_state_dict(torch.load(model_dump))
     print('model loaded.')
-  if config.do_test:
->>>>>>> a1c55080
-    eval_prefix = 'test-tasks'
-  else:
-    eval_prefix = 'valid-tasks'
-  eval_files = os.listdir(config.data_folder)
-  eval_files = [fname for fname in eval_files if fname.startswith(eval_prefix)]
-  eval_tasks = []
-  for fname in sorted(eval_files):
-    with open(os.path.join(config.data_folder, fname), 'rb') as f:
-      eval_tasks += cp.load(f)
-    # Shuffle the evaluation tasks so that when we take the first `num_valid`
-    # tasks, they come from different data-generation searches.
-    random.shuffle(eval_tasks)
+  eval_tasks = get_eval_tasks(config)
 
-<<<<<<< HEAD
-  return eval_tasks
-
-
-
-def main(argv):
-  del argv
-  set_global_seed(FLAGS.seed)
-
-  domain = domains.get_domain(FLAGS.domain)
-  model = init_model(FLAGS, domain, FLAGS.model_type)
-  if FLAGS.load_model is not None:
-    model_dump = os.path.join(FLAGS.save_dir, FLAGS.load_model)
-    print('loading model from', model_dump)
-    model.load_state_dict(torch.load(model_dump))
-    print('model loaded.')
-
-  eval_tasks = get_eval_tasks()
-
-  proc_args = argparse.Namespace(**FLAGS.flag_values_dict())
-  if FLAGS.train_data_glob is not None:
-=======
   if config.train_data_glob is not None:
->>>>>>> a1c55080
     task_gen_func = None
   else:
     task_gen_func = functools.partial(
         data_gen.task_gen,
-<<<<<<< HEAD
-        min_weight=FLAGS.min_task_weight,
-        max_weight=FLAGS.max_task_weight,
-        min_num_examples=FLAGS.min_num_examples,
-        max_num_examples=FLAGS.max_num_examples,
-        min_num_inputs=FLAGS.min_num_inputs,
-        max_num_inputs=FLAGS.max_num_inputs,
-        verbose=FLAGS.verbose)
-
-  print(f'Starting training, will save model dumps to {FLAGS.save_dir}')
-=======
         min_weight=config.min_task_weight,
         max_weight=config.max_task_weight,
         min_num_examples=config.min_num_examples,
@@ -163,8 +124,8 @@
         min_num_inputs=config.min_num_inputs,
         max_num_inputs=config.max_num_inputs,
         verbose=config.verbose)
-  
->>>>>>> a1c55080
+
+  print(f'Starting training, will save model dumps to {FLAGS.save_dir}')
   main_train_eval(proc_args, model, eval_tasks,
                   task_gen=task_gen_func,
                   trace_gen=data_gen.trace_gen)
