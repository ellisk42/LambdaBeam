# Copyright 2021 Google LLC
#
# Licensed under the Apache License, Version 2.0 (the "License");
# you may not use this file except in compliance with the License.
# You may obtain a copy of the License at
#
#     https://www.apache.org/licenses/LICENSE-2.0
#
# Unless required by applicable law or agreed to in writing, software
# distributed under the License is distributed on an "AS IS" BASIS,
# WITHOUT WARRANTIES OR CONDITIONS OF ANY KIND, either express or implied.
# See the License for the specific language governing permissions and
# limitations under the License.

import functools
import torch

from crossbeam.algorithm.variables import MAX_NUM_ARGVS
from crossbeam.dsl import value as value_module

N_INF = -1e10


def _beam_step(score_model, k, cur_state, choice_embed, prefix_scores,
               choice_mask=None, is_stochastic=False):
  """One step of beam search."""
  # scores: a score matrix of size (N-state, N-choice)
  scores = score_model.step_score(cur_state, choice_embed)
  joint_scores = prefix_scores.unsqueeze(1) + scores  # broadcast over columns
  num_choices = choice_embed.shape[0]
  if choice_mask is not None:
    joint_scores = joint_scores * choice_mask + (1 - choice_mask) * N_INF
  joint_scores = joint_scores.view(-1)
  cur_k = joint_scores.shape[0] if k > joint_scores.shape[0] else k

  if is_stochastic:
    prob = torch.softmax(joint_scores, dim=0)
    arg_selected = torch.multinomial(prob, cur_k)
    prefix_scores = joint_scores[arg_selected]
    prefix_scores, idx_sorted = torch.sort(prefix_scores)
    arg_selected = arg_selected[idx_sorted]
  else:
    prefix_scores, arg_selected = torch.topk(joint_scores, cur_k)

  prev_index = torch.div(arg_selected, num_choices, rounding_mode='floor')
  op_choice = arg_selected % num_choices
  prev_state = score_model.state_select(cur_state, prev_index)
  cur_op_embed = choice_embed[op_choice]
  cur_state = score_model.step_state(prev_state, cur_op_embed)
  return cur_state, prev_index, op_choice, prefix_scores


def _beam_step_ur(score_model, k, cur_state, choice_embed, prefix_scores,
                  randomizer, choice_mask=None, is_stochastic=False):
  """One step of beam search, using UniqueRandomizer."""
  assert randomizer is not None and k == 1 and not is_stochastic

  if randomizer.needs_probabilities():
    # scores: a score matrix of size (N-state, N-choice)
    scores = score_model.step_score(cur_state, choice_embed)
    joint_scores = scores  # We only have 1 prefix so its score doesn't matter.
    if choice_mask is not None:
      joint_scores = joint_scores * choice_mask + (1 - choice_mask) * N_INF
    joint_scores = joint_scores.view(-1)
    prob = torch.softmax(joint_scores, dim=0)
  else:
    # We already have probabilities stored in the UniqueRandomizer trie node.
    prob = None

  choice_index = randomizer.sample_distribution(prob)

  # There was only 1 previous beam element, so no need to divide or mod.
  prev_index = [0]
  op_choice = torch.LongTensor([choice_index]).to(choice_embed.device)

  if 'state' not in randomizer.current_node.cache:
    prev_state = score_model.state_select(cur_state, prev_index)
    cur_op_embed = choice_embed[op_choice]
<<<<<<< HEAD
    cur_state = score_model.step_state(prev_state, choice_embed, cur_op_embed)
    return cur_state, prev_index, op_choice, prefix_scores
=======
    cur_state = score_model.step_state(prev_state, cur_op_embed)
  else:
    cur_state = randomizer.current_node.cache['state']
>>>>>>> 174ec5db

  return cur_state, prev_index, op_choice, prefix_scores


def beam_search(arity, k, values, value_embed, special_var_embed, init_embed,
                score_model, device, choice_masks=None, is_stochastic=False,
                randomizer=None):
  """Beam search.

  Args:
    arity: int, arity of current op;
    k: beam_size;
    values: list of values;
    value_embed: array of size [N, embed_dim], embedding of N choices
    special_var_embed: embedding of freevar+boundvar
    init_embed: embedding of initial state
    score_model: an nn module that implements fn_init_state, fn_step_state,
        and fn_step_score.
      * fn_init_state: initialize score_model state with init_embed
      * fn_step_state: a function takes (state, update_embed) as input,
        and output new state; Note that parallel update for beam_size > 1 is
        done with jax.vmap; so fn_step_state only takes care of single state
        update
      * fn_step_score: a function takes (N-state, M-choices) and return a score
        matrix of N x M
    device: device to run beam search
    choice_masks: list of vector of size N, mark valid (1) or invalid choice(0)
    is_stochastic: whether use stochastic (multinomial) instead of top-k
    randomizer: a UniqueRandomizer to use, or None to not use any

  Returns:
    arg_choices: jax int32 array of size k x arity, the indices of selected args
    prefix_scores: scores for each arg-list
  """
  if randomizer:
    # When using UniqueRandomizer, we should get 1 sample at a time.
    assert k == 1 and not is_stochastic
    beam_step_fn = functools.partial(_beam_step_ur, randomizer=randomizer)
  else:
    beam_step_fn = _beam_step

  if randomizer and 'state' in randomizer.current_node.cache:
    cur_state = randomizer.current_node.cache['state']
  else:
    cur_state = score_model.get_init_state(init_embed, batch_size=1)
    if randomizer:
      randomizer.current_node.cache['state'] = cur_state

  prefix_scores = torch.zeros(1).to(device)
  arg_choices = torch.LongTensor([[]]).to(device)

  # select args
  for step in range(arity):
    if choice_masks is not None and len(choice_masks):
      choice_mask = choice_masks[step][1].view(1, -1).float()
    else:
      choice_mask = None
    cur_state, prev_index, op_choice, prefix_scores = beam_step_fn(
        score_model, k, cur_state, value_embed, prefix_scores,
        choice_mask=choice_mask, is_stochastic=is_stochastic)
    new_arg_choices = arg_choices[prev_index]
    new_arg_choices = torch.cat((new_arg_choices, op_choice.unsqueeze(1)),
                                axis=1)
    arg_choices = new_arg_choices

  # bind free_var/bond_var for each arg
  for step in range(arity):
    for inner_step in range(MAX_NUM_ARGVS):
      cur_args = arg_choices[:, step].detach().cpu().numpy()
      num_arg_vars = []
      for i in cur_args:
        arg = values[i]
        num_var = (0 if isinstance(arg, value_module.FreeVariable)
                   else arg.num_free_variables)
        num_arg_vars.append(num_var)
      stop_indices = torch.LongTensor([i for i, x in enumerate(num_arg_vars)
                                       if x <= inner_step]).to(device)
      cur_beam_size = k - stop_indices.shape[0]

      if cur_beam_size == 0:
        invalid_args = torch.zeros(
            arg_choices.shape[0],
            MAX_NUM_ARGVS - inner_step).to(arg_choices) - 1
        arg_choices = torch.cat((arg_choices, invalid_args), dim=1)
        break

      step_indices = torch.LongTensor([i for i, x in enumerate(num_arg_vars)
                                       if x > inner_step]).to(device)
      sub_cur_state = score_model.state_select(cur_state, step_indices)
      sub_prefix_scores = prefix_scores[step_indices]
      sub_new_state, sub_prev_idx, sub_op_choices, sub_prefix_scores = (
          beam_step_fn(score_model, cur_beam_size, sub_cur_state,
                       special_var_embed, sub_prefix_scores,
                       is_stochastic=is_stochastic))
      prefix_scores = torch.cat(
          [sub_prefix_scores, prefix_scores[stop_indices]], dim=0)
      sub_arg_choices = arg_choices[step_indices]
      arg_choices = torch.cat(
          [sub_arg_choices[sub_prev_idx], arg_choices[stop_indices]], dim=0)

      cur_state = score_model.state_concat(
          [sub_new_state, score_model.state_select(cur_state, stop_indices)])
      invalid_args = torch.zeros(stop_indices.shape[0], 1).to(arg_choices) - 1
      step_argvars = torch.cat(
          [sub_op_choices.view(-1, 1), invalid_args], dim=0)
      arg_choices = torch.cat([arg_choices, step_argvars], dim=1)

  assert arg_choices.shape[1] == arity + MAX_NUM_ARGVS * arity
  return arg_choices<|MERGE_RESOLUTION|>--- conflicted
+++ resolved
@@ -46,7 +46,7 @@
   op_choice = arg_selected % num_choices
   prev_state = score_model.state_select(cur_state, prev_index)
   cur_op_embed = choice_embed[op_choice]
-  cur_state = score_model.step_state(prev_state, cur_op_embed)
+  cur_state = score_model.step_state(prev_state, choice_embed, cur_op_embed)
   return cur_state, prev_index, op_choice, prefix_scores
 
 
@@ -76,14 +76,9 @@
   if 'state' not in randomizer.current_node.cache:
     prev_state = score_model.state_select(cur_state, prev_index)
     cur_op_embed = choice_embed[op_choice]
-<<<<<<< HEAD
     cur_state = score_model.step_state(prev_state, choice_embed, cur_op_embed)
-    return cur_state, prev_index, op_choice, prefix_scores
-=======
-    cur_state = score_model.step_state(prev_state, cur_op_embed)
   else:
     cur_state = randomizer.current_node.cache['state']
->>>>>>> 174ec5db
 
   return cur_state, prev_index, op_choice, prefix_scores
 
